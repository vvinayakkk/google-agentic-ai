import React, { useState, useEffect, useMemo } from 'react';
import {
  View,
  Text,
  StyleSheet,
  SafeAreaView,
  ScrollView,
  TouchableOpacity,
  StatusBar,
  Animated,
  Modal,
} from 'react-native';
import { Ionicons } from '@expo/vector-icons';
import { useSafeAreaInsets } from 'react-native-safe-area-context';
import { LinearGradient } from 'expo-linear-gradient';

// --- DATA ---
const getSuggestedActions = (navigation) => {
    // Current time is early morning, so this will be returned.
    return [
        { id: 'suggest-planning', icon: 'bulb-outline', title: 'Plan for Today', subtitle: 'Weather is clear for fertilizing', color: '#f59e0b', details: 'Based on your crop cycle and the clear weather forecast, today is an ideal day for fertilizing the north field. Ensure your equipment is ready.', action: { text: 'View Crop Cycle', screen: 'CropCycle' } },
        { id: 'suggest-cattle', icon: 'paw-outline', title: 'Check Livestock', subtitle: 'Review morning feeding schedule', color: '#f97316', details: 'Good morning! It\'s the ideal time to check on your cattle, ensure they have fresh water, and review the morning feeding schedule.', action: { text: 'Open Cattle Manager', screen: 'CattleScreen' } },
    ];
};

const primaryToolsData = [
    { id: 'crop-doctor', icon: 'camera-outline', title: 'Crop Doctor', subtitle: 'Scan & diagnose diseases', gradient: ['#16a34a', '#22c55e'], onPress: (navigation) => navigation.navigate('CropDoctor') },
    { id: 'market', icon: 'trending-up-outline', title: 'Market Prices', subtitle: "Today's mandi rates", gradient: ['#2563eb', '#3b82f6'], onPress: (navigation) => navigation.navigate('MarketplaceScreen') },
    { id: 'calendar', icon: 'calendar-outline', title: 'Farm Calendar', subtitle: 'View today\'s tasks', gradient: ['#7c3aed', '#8b5cf6'], onPress: (navigation) => navigation.navigate('CalenderScreen') },
];

const farmHubTabs = [
    {
        id: 'management', title: 'Management', icon: 'leaf-outline',
        features: [
            { id: 'crop-cycle', title: 'Crop Tracking', icon: 'reload-circle-outline', onPress: (navigation) => navigation.navigate('CropCycle') },
            { id: 'calendar-full', title: 'Full Calendar', icon: 'calendar-outline', onPress: (navigation) => navigation.navigate('CalenderScreen') },
        ]
    },
    {
        id: 'livestock', title: 'Livestock', icon: 'heart-outline',
        features: [
            { id: 'cattle-health', title: 'Health Records', icon: 'paw-outline', onPress: (navigation) => navigation.navigate('CattleScreen') },
            { id: 'feeding', title: 'Vaccination Schedule', icon: 'medical-outline', onPress: (navigation) => navigation.navigate('CattleScreen') },
        ]
    },
    {
        id: 'business', title: 'Business', icon: 'wallet-outline',
        features: [
            { id: 'finance', title: 'Loans & Subsidies', icon: 'wallet-outline', onPress: (navigation) => navigation.navigate('UPI') },
            { id: 'documents', title: 'Paperwork Helper', icon: 'document-text-outline', onPress: () => console.log('Docs') },
        ]
    },
];


// --- Reusable Components ---
const ActionDetailModal = ({ action, isVisible, onClose, navigation }) => {
    // This modal component remains the same
    if (!isVisible) return null;
    return (
        <Modal transparent={true} visible={isVisible} animationType="fade">
            <View style={styles.modalOverlay}>
                <View style={styles.modalContainer}>
                    <View style={styles.modalHeader}><View style={[styles.modalIcon, { backgroundColor: action.color }]}><Ionicons name={action.icon} size={24} color="white" /></View><Text style={styles.modalTitle}>{action.title}</Text><TouchableOpacity onPress={onClose} style={styles.closeButton}><Ionicons name="close" size={24} color="#999" /></TouchableOpacity></View>
                    <Text style={styles.modalDetails}>{action.details}</Text>
                    <TouchableOpacity style={[styles.modalButton, { backgroundColor: action.color }]} onPress={() => { navigation.navigate(action.action.screen); onClose(); }}>
                        <Text style={styles.modalButtonText}>{action.action.text}</Text>
                        <Ionicons name="arrow-forward" size={16} color="white" />
                    </TouchableOpacity>
                </View>
            </View>
        </Modal>
    );
};

export default function FarmerFriendlyScreen({ navigation }) {
    const insets = useSafeAreaInsets();
    const [selectedAction, setSelectedAction] = useState(null);
    const [activeHubTab, setActiveHubTab] = useState('management');

    const suggestedActions = useMemo(() => getSuggestedActions(navigation), [navigation]);

<<<<<<< HEAD
  const featureGroups = [
    { id: 'farm-management', title: 'Farm Management', icon: 'leaf-outline', gradient: ['#22c55e', '#16a34a'], features: [{ id: 'crop-cycle', title: 'Crop Tracking', icon: 'reload-circle-outline', onPress: () => navigation.navigate('CropCycle') }, { id: 'calendar-full', title: 'Full Calendar', icon: 'calendar-outline', onPress: () => navigation.navigate('CalenderScreen') }] },
    { id: 'livestock', title: 'Livestock Care', icon: 'heart-outline', gradient: ['#f97316', '#ea580c'], features: [{ id: 'cattle-health', title: 'Health Records', icon: 'paw-outline', onPress: () => navigation.navigate('CattleScreen') }, { id: 'feeding', title: 'Vaccination Schedule', icon: 'medical-outline', onPress: () => navigation.navigate('CattleScreen') }] },
    { id: 'business', title: 'Farm Business', icon: 'wallet-outline', gradient: ['#6366f1', '#4f46e5'], features: [
      { id: 'finance', title: 'Loans & Subsidies', icon: 'wallet-outline', onPress: () => navigation.navigate('UPI') },
      { id: 'documents', title: 'Paperwork Helper', icon: 'document-text-outline', onPress: () => navigation.navigate('DocumentAgentScreen') }
    ] },
    { id: 'equipment', title: 'Equipment & Tools', icon: 'car-sport-outline', gradient: ['#ca8a04', '#a16207'], features: [{ id: 'rental', title: 'Rent Equipment', icon: 'car-sport-outline', onPress: () => console.log('Rental System Pressed') }, { id: 'maintenance', title: 'Maintenance Log', icon: 'construct-outline', onPress: () => console.log('Maintenance Pressed') }] }
  ];
=======
    return (
        <SafeAreaView style={styles.safeArea}>
            <StatusBar barStyle="light-content" backgroundColor="#111" />
            
            <View style={[styles.header, { paddingTop: insets.top }]}>
                <TouchableOpacity onPress={() => navigation.goBack()} style={styles.headerButton}><Ionicons name="arrow-back-outline" size={26} color="#E2E8F0" /></TouchableOpacity>
                <TouchableOpacity style={styles.headerButton}><Ionicons name="notifications-outline" size={24} color="#E2E8F0" /></TouchableOpacity>
            </View>
>>>>>>> 86d32098

            <ScrollView contentContainerStyle={styles.scrollContent} showsVerticalScrollIndicator={false}>
                {/* --- Zone 1: Welcome & Suggested Actions --- */}
                <LinearGradient colors={['#1E293B', '#111827']} style={styles.welcomeCard}>
                    <Text style={styles.welcomeGreeting}>Good Morning, Farmer!</Text>
                    <Text style={styles.welcomeSubtitle}>Here is your briefing for today:</Text>
                    <View style={styles.suggestionsContainer}>
                        {suggestedActions.map(item => (
                            <TouchableOpacity key={item.id} style={styles.suggestionItem} onPress={() => setSelectedAction(item)}>
                                <View style={[styles.suggestionIcon, { backgroundColor: `${item.color}30` }]}><Ionicons name={item.icon} size={20} color={item.color} /></View>
                                <View style={styles.suggestionTextContainer}><Text style={styles.suggestionTitle}>{item.title}</Text><Text style={styles.suggestionSubtitle}>{item.subtitle}</Text></View>
                                <Ionicons name="chevron-forward" size={20} color="#64748B" />
                            </TouchableOpacity>
                        ))}
                    </View>
                </LinearGradient>

                {/* --- Zone 2: Primary Tools --- */}
                <View style={styles.section}>
                    <Text style={styles.sectionTitle}>Primary Tools</Text>
                    <View style={styles.primaryToolsGrid}>
                        {primaryToolsData.map(item => (
                            <TouchableOpacity key={item.id} onPress={() => item.onPress(navigation)} style={styles.primaryToolCard}>
                                <LinearGradient colors={item.gradient} style={styles.primaryToolGradient}>
                                    <View style={styles.primaryToolIcon}><Ionicons name={item.icon} size={32} color="white" /></View>
                                    <Text style={styles.primaryToolTitle}>{item.title}</Text>
                                    <Text style={styles.primaryToolSubtitle}>{item.subtitle}</Text>
                                </LinearGradient>
                            </TouchableOpacity>
                        ))}
                    </View>
                </View>

                {/* --- Zone 3: Farm Hub --- */}
                <View style={styles.section}>
                    <Text style={styles.sectionTitle}>Farm Hub</Text>
                    <View style={styles.hubContainer}>
                        <View style={styles.hubTabs}>
                            {farmHubTabs.map(tab => (
                                <TouchableOpacity key={tab.id} onPress={() => setActiveHubTab(tab.id)} style={[styles.hubTab, activeHubTab === tab.id && styles.hubTabActive]}>
                                    <Ionicons name={tab.icon} size={22} color={activeHubTab === tab.id ? '#34D399' : '#94A3B8'} />
                                    <Text style={[styles.hubTabText, activeHubTab === tab.id && styles.hubTabTextActive]}>{tab.title}</Text>
                                </TouchableOpacity>
                            ))}
                        </View>
                        <View style={styles.hubContent}>
                            {farmHubTabs.find(tab => tab.id === activeHubTab)?.features.map(feature => (
                                <TouchableOpacity key={feature.id} onPress={() => feature.onPress(navigation)} style={styles.hubFeatureItem}>
                                    <View style={styles.hubFeatureIcon}><Ionicons name={feature.icon} size={20} color="#E2E8F0" /></View>
                                    <Text style={styles.hubFeatureText}>{feature.title}</Text>
                                    <Ionicons name="chevron-forward" size={20} color="#64748B" />
                                </TouchableOpacity>
                            ))}
                        </View>
                    </View>
                </View>
            </ScrollView>
            <ActionDetailModal isVisible={!!selectedAction} action={selectedAction} onClose={() => setSelectedAction(null)} navigation={navigation} />
        </SafeAreaView>
    );
}

const styles = StyleSheet.create({
    safeArea: { flex: 1, backgroundColor: '#111827' },
    header: { flexDirection: 'row', justifyContent: 'space-between', alignItems: 'center', paddingHorizontal: 16, paddingBottom: 10, backgroundColor: '#111827' },
    headerButton: { width: 44, height: 44, justifyContent: 'center', alignItems: 'center' },
    scrollContent: { paddingBottom: 40 },
    welcomeCard: { margin: 16, borderRadius: 20, padding: 20 },
    welcomeGreeting: { fontSize: 24, fontWeight: 'bold', color: '#fff' },
    welcomeSubtitle: { fontSize: 16, color: '#94A3B8', marginTop: 4, marginBottom: 20 },
    suggestionsContainer: { gap: 10 },
    suggestionItem: { flexDirection: 'row', alignItems: 'center', backgroundColor: 'rgba(17, 24, 39, 0.8)', padding: 12, borderRadius: 12 },
    suggestionIcon: { width: 40, height: 40, borderRadius: 20, justifyContent: 'center', alignItems: 'center', marginRight: 12 },
    suggestionTextContainer: { flex: 1 },
    suggestionTitle: { color: '#E2E8F0', fontSize: 15, fontWeight: '600' },
    suggestionSubtitle: { color: '#94A3B8', fontSize: 13, marginTop: 2 },
    section: { marginTop: 16 },
    sectionTitle: { fontSize: 20, color: '#fff', fontWeight: '600', paddingHorizontal: 16, marginBottom: 16 },
    primaryToolsGrid: { flexDirection: 'row', flexWrap: 'wrap', justifyContent: 'space-between', paddingHorizontal: 16 },
    primaryToolCard: { width: '100%', marginBottom: 12, borderRadius: 16, overflow: 'hidden' },
    primaryToolGradient: { flex: 1, padding: 20 },
    primaryToolIcon: { alignSelf: 'flex-start', padding: 10, borderRadius: 12, backgroundColor: 'rgba(255,255,255,0.15)', marginBottom: 24 },
    primaryToolTitle: { fontSize: 18, fontWeight: 'bold', color: '#fff' },
    primaryToolSubtitle: { fontSize: 14, color: 'rgba(255,255,255,0.8)', marginTop: 2 },
    hubContainer: { marginHorizontal: 16, backgroundColor: '#1E293B', borderRadius: 16, overflow: 'hidden' },
    hubTabs: { flexDirection: 'row', backgroundColor: '#111827' },
    hubTab: { flex: 1, alignItems: 'center', paddingVertical: 16, borderBottomWidth: 2, borderBottomColor: 'transparent' },
    hubTabActive: { borderBottomColor: '#34D399' },
    hubTabText: { color: '#94A3B8', fontSize: 14, marginTop: 4 },
    hubTabTextActive: { color: '#34D399' },
    hubContent: { padding: 8 },
    hubFeatureItem: { flexDirection: 'row', alignItems: 'center', padding: 12, borderRadius: 8 },
    hubFeatureIcon: { width: 36, height: 36, borderRadius: 18, justifyContent: 'center', alignItems: 'center', backgroundColor: 'rgba(148, 163, 184, 0.1)', marginRight: 12 },
    hubFeatureText: { flex: 1, color: '#E2E8F0', fontSize: 15 },
    modalOverlay: { flex: 1, backgroundColor: 'rgba(0, 0, 0, 0.8)', justifyContent: 'flex-end' },
    modalContainer: { backgroundColor: '#1E293B', borderTopLeftRadius: 24, borderTopRightRadius: 24, padding: 24, borderWidth: 1, borderColor: '#333' },
    modalHeader: { flexDirection: 'row', alignItems: 'center', marginBottom: 16 },
    modalIcon: { width: 44, height: 44, borderRadius: 22, justifyContent: 'center', alignItems: 'center', marginRight: 12 },
    modalTitle: { flex: 1, fontSize: 18, color: '#fff', fontWeight: 'bold' },
    closeButton: { padding: 4 },
    modalDetails: { fontSize: 16, color: '#94A3B8', lineHeight: 24, marginBottom: 24 },
    modalButton: { flexDirection: 'row', alignItems: 'center', justifyContent: 'center', paddingVertical: 14, borderRadius: 12, gap: 8 },
    modalButtonText: { color: '#111827', fontSize: 16, fontWeight: 'bold' },
});<|MERGE_RESOLUTION|>--- conflicted
+++ resolved
@@ -81,17 +81,6 @@
 
     const suggestedActions = useMemo(() => getSuggestedActions(navigation), [navigation]);
 
-<<<<<<< HEAD
-  const featureGroups = [
-    { id: 'farm-management', title: 'Farm Management', icon: 'leaf-outline', gradient: ['#22c55e', '#16a34a'], features: [{ id: 'crop-cycle', title: 'Crop Tracking', icon: 'reload-circle-outline', onPress: () => navigation.navigate('CropCycle') }, { id: 'calendar-full', title: 'Full Calendar', icon: 'calendar-outline', onPress: () => navigation.navigate('CalenderScreen') }] },
-    { id: 'livestock', title: 'Livestock Care', icon: 'heart-outline', gradient: ['#f97316', '#ea580c'], features: [{ id: 'cattle-health', title: 'Health Records', icon: 'paw-outline', onPress: () => navigation.navigate('CattleScreen') }, { id: 'feeding', title: 'Vaccination Schedule', icon: 'medical-outline', onPress: () => navigation.navigate('CattleScreen') }] },
-    { id: 'business', title: 'Farm Business', icon: 'wallet-outline', gradient: ['#6366f1', '#4f46e5'], features: [
-      { id: 'finance', title: 'Loans & Subsidies', icon: 'wallet-outline', onPress: () => navigation.navigate('UPI') },
-      { id: 'documents', title: 'Paperwork Helper', icon: 'document-text-outline', onPress: () => navigation.navigate('DocumentAgentScreen') }
-    ] },
-    { id: 'equipment', title: 'Equipment & Tools', icon: 'car-sport-outline', gradient: ['#ca8a04', '#a16207'], features: [{ id: 'rental', title: 'Rent Equipment', icon: 'car-sport-outline', onPress: () => console.log('Rental System Pressed') }, { id: 'maintenance', title: 'Maintenance Log', icon: 'construct-outline', onPress: () => console.log('Maintenance Pressed') }] }
-  ];
-=======
     return (
         <SafeAreaView style={styles.safeArea}>
             <StatusBar barStyle="light-content" backgroundColor="#111" />
@@ -100,7 +89,6 @@
                 <TouchableOpacity onPress={() => navigation.goBack()} style={styles.headerButton}><Ionicons name="arrow-back-outline" size={26} color="#E2E8F0" /></TouchableOpacity>
                 <TouchableOpacity style={styles.headerButton}><Ionicons name="notifications-outline" size={24} color="#E2E8F0" /></TouchableOpacity>
             </View>
->>>>>>> 86d32098
 
             <ScrollView contentContainerStyle={styles.scrollContent} showsVerticalScrollIndicator={false}>
                 {/* --- Zone 1: Welcome & Suggested Actions --- */}
