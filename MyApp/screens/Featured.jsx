--- conflicted
+++ resolved
@@ -13,20 +13,10 @@
 } from 'react-native';
 import { Ionicons } from '@expo/vector-icons';
 import { useSafeAreaInsets } from 'react-native-safe-area-context';
-
-// Enable LayoutAnimation for Android
-if (Platform.OS === 'android' && UIManager.setLayoutAnimationEnabledExperimental) {
-  UIManager.setLayoutAnimationEnabledExperimental(true);
-}
-
-// --- NEW DATA STRUCTURE ---
-const quickActionsData = [
-  { key: 'crop', icon: 'camera-outline', label: 'Crop Doctor', description: 'Scan & diagnose diseases', color: '#16a34a', onPress: (navigation) => navigation.navigate('CropDoctor') },
-  { key: 'market', icon: 'trending-up-outline', label: 'Market Prices', description: "Today's mandi rates", color: '#2563eb', badge: { text: '₹2,340/qtl' }, onPress: (navigation) => navigation.navigate('MarketplaceScreen') },
-  { key: 'calendar', icon: 'calendar-outline', label: 'Farm Calendar', description: "Today's tasks", color: '#7c3aed', badge: { text: '3 tasks' }, onPress: (navigation) => navigation.navigate('CalenderScreen') },
-];
-
-<<<<<<< HEAD
+import { LinearGradient } from 'expo-linear-gradient';
+
+const { width } = Dimensions.get('window');
+
 export default function FarmerFriendlyScreen({ navigation }) {
   const insets = useSafeAreaInsets();
   const [expandedSection, setExpandedSection] = useState(null);
@@ -183,106 +173,6 @@
       </LinearGradient>
     </TouchableOpacity>
   );
-=======
-const moreFeaturesData = [
-  {
-    key: 'management',
-    icon: 'leaf-outline',
-    label: 'Farm Management',
-    color: '#16a34a',
-    tools: [
-      { key: 'cycle', label: 'Crop Tracking', onPress: (navigation) => navigation.navigate('CropCycle') },
-      { key: 'full_calendar', label: 'Full Calendar View', onPress: (navigation) => navigation.navigate('CalenderScreen') },
-    ],
-  },
-  {
-    key: 'livestock',
-    icon: 'paw-outline',
-    label: 'Livestock Care',
-    color: '#ea580c',
-    tools: [
-      { key: 'cattle', label: 'Cattle Health Records', onPress: (navigation) => navigation.navigate('CattleScreen') },
-    ],
-  },
-  {
-    key: 'business',
-    icon: 'wallet-outline',
-    label: 'Farm Business',
-    color: '#6366f1',
-    tools: [
-      { key: 'finance', label: 'AgriFinance & Loans', onPress: (navigation) => navigation.navigate('UPI') },
-      { key: 'documents', label: 'Document Builder', onPress: (navigation) => console.log('Docs') },
-    ],
-  },
-  {
-    key: 'tools',
-    icon: 'car-sport-outline',
-    label: 'Equipment & Tools',
-    color: '#ca8a04',
-    tools: [
-      { key: 'rental', label: 'Rental System', onPress: (navigation) => console.log('Rental') },
-    ],
-  },
-];
-
-// --- Reusable Components ---
-
-const QuickActionCard = ({ item, navigation }) => (
-  <TouchableOpacity onPress={() => item.onPress(navigation)} style={[styles.quickCard, { backgroundColor: item.color }]}>
-    <View style={styles.quickCardIcon}>
-        <Ionicons name={item.icon} size={28} color="#fff" />
-    </View>
-    <View style={styles.quickCardTextContainer}>
-      <Text style={styles.quickCardTitle}>{item.label}</Text>
-      <Text style={styles.quickCardDescription}>{item.description}</Text>
-    </View>
-    <View style={styles.quickCardAction}>
-        {item.badge && <Text style={styles.badge}>{item.badge.text}</Text>}
-        <Ionicons name="chevron-forward-outline" size={24} color="#fff" style={{ opacity: 0.7 }} />
-    </View>
-  </TouchableOpacity>
-);
-
-const SubFeatureItem = ({ item, navigation }) => (
-    <TouchableOpacity style={styles.subItem} onPress={() => item.onPress(navigation)}>
-        <Text style={styles.subItemText}>{item.label}</Text>
-        <Ionicons name="chevron-forward-outline" size={20} color="#64748B" />
-    </TouchableOpacity>
-);
-
-const FeatureAccordionGroup = ({ group, navigation }) => {
-    const [isExpanded, setIsExpanded] = useState(false);
-
-    const toggleExpand = () => {
-        LayoutAnimation.configureNext(LayoutAnimation.Presets.easeInEaseOut);
-        setIsExpanded(!isExpanded);
-    };
-
-    return (
-        <View style={styles.accordionGroup}>
-            <TouchableOpacity style={styles.accordionHeader} onPress={toggleExpand}>
-                <View style={{ flexDirection: 'row', alignItems: 'center' }}>
-                    <View style={[styles.accordionIconContainer, { backgroundColor: `${group.color}20` }]}>
-                        <Ionicons name={group.icon} size={22} color={group.color} />
-                    </View>
-                    <View>
-                        <Text style={styles.accordionTitle}>{group.label}</Text>
-                        <Text style={styles.accordionSubtitle}>{group.tools.length} tools</Text>
-                    </View>
-                </View>
-                <Ionicons name={isExpanded ? "chevron-up-outline" : "chevron-down-outline"} size={22} color="#94A3B8" />
-            </TouchableOpacity>
-            {isExpanded && (
-                <View style={styles.accordionContent}>
-                    {group.tools.map(tool => (
-                        <SubFeatureItem key={tool.key} item={tool} navigation={navigation} />
-                    ))}
-                </View>
-            )}
-        </View>
-    );
-};
->>>>>>> e2fa649b
 
   const FeatureGroup = ({ group }) => {
     const isExpanded = expandedSection === group.id;
@@ -310,7 +200,6 @@
           />
         </TouchableOpacity>
 
-<<<<<<< HEAD
         {isExpanded && (
           <View style={styles.featureGroupExpanded}>
             {group.features.map((feature) => (
@@ -658,82 +547,4 @@
     fontSize: 14,
     fontWeight: '600',
   },
-=======
-export default function FeaturedScreen({ navigation }) {
-    const insets = useSafeAreaInsets();
-    const [showMore, setShowMore] = useState(true);
-
-    const toggleShowMore = () => {
-        LayoutAnimation.configureNext(LayoutAnimation.Presets.easeInEaseOut);
-        setShowMore(!showMore);
-    };
-
-    return (
-        <SafeAreaView style={styles.safeArea}>
-            <StatusBar barStyle="light-content" backgroundColor="#18181b" />
-            
-            <View style={[styles.header, { paddingTop: insets.top }]}>
-                <TouchableOpacity onPress={() => navigation.goBack()} style={styles.headerButton}>
-                    <Ionicons name="arrow-back-outline" size={26} color="#fff" />
-                </TouchableOpacity>
-                <View>
-                    <Text style={styles.headerGreeting}>Good Morning!</Text>
-                    <Text style={styles.headerUser}>Ramesh Kumar</Text>
-                </View>
-                <TouchableOpacity style={styles.headerButton}>
-                    <Ionicons name="notifications-outline" size={26} color="#fff" />
-                </TouchableOpacity>
-            </View>
-
-            <ScrollView contentContainerStyle={styles.scrollContent}>
-                <Text style={styles.sectionTitle}>Quick Actions</Text>
-                {quickActionsData.map(item => (
-                    <QuickActionCard key={item.key} item={item} navigation={navigation} />
-                ))}
-
-                <View style={styles.sectionHeader}>
-                    <Text style={styles.sectionTitle}>More Features</Text>
-                    <TouchableOpacity onPress={toggleShowMore}>
-                        <Text style={styles.toggleText}>{showMore ? 'Show Less' : 'Show All'}</Text>
-                    </TouchableOpacity>
-                </View>
-
-                {showMore && (
-                    <View>
-                        {moreFeaturesData.map(group => (
-                            <FeatureAccordionGroup key={group.key} group={group} navigation={navigation} />
-                        ))}
-                    </View>
-                )}
-            </ScrollView>
-        </SafeAreaView>
-    );
-}
-
-const styles = StyleSheet.create({
-    safeArea: { flex: 1, backgroundColor: '#18181b' },
-    header: { flexDirection: 'row', justifyContent: 'space-between', alignItems: 'center', paddingHorizontal: 12, paddingBottom: 16, backgroundColor: '#18181b' },
-    headerButton: { width: 44, height: 44, justifyContent: 'center', alignItems: 'center' },
-    headerGreeting: { color: '#94A3B8', fontSize: 14, textAlign: 'center' },
-    headerUser: { color: '#fff', fontSize: 18, fontWeight: '600', textAlign: 'center' },
-    scrollContent: { paddingBottom: 32, backgroundColor: '#000' },
-    sectionTitle: { fontSize: 18, fontWeight: '600', color: '#E2E8F0', marginVertical: 20, paddingHorizontal: 16 },
-    sectionHeader: { flexDirection: 'row', justifyContent: 'space-between', alignItems: 'center' },
-    toggleText: { fontSize: 14, fontWeight: '600', color: '#3b82f6', paddingRight: 16 },
-    quickCard: { flexDirection: 'row', alignItems: 'center', marginHorizontal: 16, marginBottom: 12, padding: 16, borderRadius: 16 },
-    quickCardIcon: { padding: 12, borderRadius: 99, backgroundColor: 'rgba(255,255,255,0.15)' },
-    quickCardTextContainer: { flex: 1, marginLeft: 16 },
-    quickCardTitle: { fontSize: 16, fontWeight: 'bold', color: '#fff' },
-    quickCardDescription: { fontSize: 13, color: '#fff', opacity: 0.8 },
-    quickCardAction: { alignItems: 'center' },
-    badge: { backgroundColor: 'rgba(255,255,255,0.2)', color: '#fff', fontWeight: 'bold', paddingHorizontal: 10, paddingVertical: 4, borderRadius: 8, fontSize: 12, marginBottom: 4 },
-    accordionGroup: { backgroundColor: '#18181b', borderRadius: 16, marginHorizontal: 16, marginBottom: 12, overflow: 'hidden' },
-    accordionHeader: { flexDirection: 'row', alignItems: 'center', justifyContent: 'space-between', padding: 16 },
-    accordionIconContainer: { padding: 10, borderRadius: 12, marginRight: 16 },
-    accordionTitle: { fontSize: 16, fontWeight: '600', color: '#fff' },
-    accordionSubtitle: { fontSize: 13, color: '#64748B' },
-    accordionContent: { borderTopWidth: 1, borderColor: '#27272a', paddingTop: 8, paddingBottom: 8 },
-    subItem: { flexDirection: 'row', alignItems: 'center', justifyContent: 'space-between', paddingVertical: 12, paddingHorizontal: 16 },
-    subItemText: { color: '#E2E8F0', fontSize: 15 },
->>>>>>> e2fa649b
 });