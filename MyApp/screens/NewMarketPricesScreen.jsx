--- conflicted
+++ resolved
@@ -220,12 +220,6 @@
         </View>
       )}
       <ScrollView style={styles.scrollView} contentContainerStyle={{ paddingTop: embedded ? 0 : 32, paddingBottom: 20 }} showsVerticalScrollIndicator={false}>
-<<<<<<< HEAD
-        <View style={styles.searchContainer}>
-          <TextInput style={styles.searchInput} value={searchState} onChangeText={setSearchState} placeholder={t('marketprices.search_state')} placeholderTextColor="#555" />
-          <TextInput style={styles.searchInput} value={searchDistrict} onChangeText={setSearchDistrict} placeholder={t('marketprices.search_district')} placeholderTextColor="#555" />
-          <TextInput style={styles.searchInput} value={searchCommodity} onChangeText={setSearchCommodity} placeholder={t('marketprices.search_commodity')} placeholderTextColor="#555" />
-=======
         <View style={styles.section}>
           <View style={styles.searchContainer}>
             <TextInput style={styles.searchInput} value={searchCommodity} onChangeText={setSearchCommodity} placeholder="Commodity (e.g., Wheat)" placeholderTextColor="#555" />
@@ -245,21 +239,7 @@
                 </Text>
             </View>
           )}
->>>>>>> 339c4a40
         </View>
-        <TouchableOpacity style={[styles.searchButton, isSearching && styles.disabledButton]} onPress={handleSearch} disabled={isSearching}>
-          {isSearching ? <ActivityIndicator color="#000" /> : <Text style={styles.searchButtonText}>{t('marketprices.search_button')}</Text>}
-        </TouchableOpacity>
-        {error && <Text style={styles.errorText}>{t('marketprices.error')}</Text>}
-        {loading ? (
-           <ActivityIndicator color="#fff" style={{ marginTop: 40 }} size="large" />
-        ) : marketData.length > 0 ? (
-          marketData.map((item, index) => renderMarketItem(item, index))
-        ) : (
-          <View style={styles.emptyContainer}>
-              <Text style={styles.emptyText}>{t('marketprices.no_data')}</Text>
-          </View>
-        )}
       </ScrollView>
     </SafeAreaView>
   );
