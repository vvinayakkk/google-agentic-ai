// Network configuration and debugging utilities for React Native
import AsyncStorage from '@react-native-async-storage/async-storage';

export const NetworkConfig = {
  // Primary API base URL
<<<<<<< HEAD
  API_BASE: 'http://10.215.221.37:8000',
=======
  API_BASE: 'http://10.123.4.245:8000',
  MODE: 'online', // 'online' or 'offline'
>>>>>>> f2f78e41
  
  // Alternative URLs to try
  FALLBACK_URLS: [
    'http://10.123.4.245:8000',  // Primary
    'http://10.215.221.37:8000', // Alternative backend
    'http://192.168.0.111:8000',
    'http://localhost:8000',
    'http://127.0.0.1:8000',
    'http://10.0.2.2:8000', // Android emulator
  ],

  // Network timeout settings
  TIMEOUT: 30000, // 30 seconds
  
  // Test network connectivity
  testConnection: async () => {
    const results = [];
    
    for (const url of NetworkConfig.FALLBACK_URLS) {
      try {
        console.log(`Testing connection to: ${url}`);
        
        const controller = new AbortController();
        const timeoutId = setTimeout(() => controller.abort(), 5000);
        
        const response = await fetch(`${url}/`, {
          method: 'GET',
          signal: controller.signal,
          headers: {
            'Accept': 'application/json',
            'Content-Type': 'application/json',
          },
        });
        
        clearTimeout(timeoutId);
        
        if (response.ok) {
          const data = await response.json();
          results.push({ url, status: 'success', data });
          console.log(`✅ Connection successful to: ${url}`);
        } else {
          results.push({ url, status: 'error', error: `HTTP ${response.status}` });
          console.log(`❌ HTTP error ${response.status} for: ${url}`);
        }
      } catch (error) {
        results.push({ url, status: 'error', error: error.message });
        console.log(`❌ Connection failed to: ${url} - ${error.message}`);
      }
    }
    
    return results;
  },

  // Get the best working URL
  getBestUrl: async () => {
    const results = await NetworkConfig.testConnection();
    const workingUrl = results.find(r => r.status === 'success');
    
    if (workingUrl) {
      console.log(`Using working URL: ${workingUrl.url}`);
      return workingUrl.url;
    }
    
    console.error('No working URLs found!');
    throw new Error('Cannot connect to backend server');
  },

  // Enhanced fetch with better error handling
  safeFetch: async (endpoint, options = {}) => {
    const url = `${NetworkConfig.API_BASE}${endpoint}`;
    
    // For FormData, don't set default headers - let the browser handle it
    const isFormData = options.body instanceof FormData;
    
    const defaultOptions = {
      timeout: NetworkConfig.TIMEOUT,
      headers: isFormData ? {} : {
        'Accept': 'application/json',
        'Content-Type': 'application/json',
      },
    };
    
    // Merge options, but preserve user headers
    const mergedOptions = { 
      ...defaultOptions, 
      ...options,
      headers: {
        ...defaultOptions.headers,
        ...options.headers,
      }
    };
    
    // Add timeout support
    const controller = new AbortController();
    const timeoutId = setTimeout(() => controller.abort(), mergedOptions.timeout);
    
    try {
      console.log(`Making request to: ${url}`);
      
      const response = await fetch(url, {
        ...mergedOptions,
        signal: controller.signal,
      });
      
      clearTimeout(timeoutId);
      
      if (!response.ok) {
        throw new Error(`HTTP error! status: ${response.status}, statusText: ${response.statusText}`);
      }
      
      return response;
    } catch (error) {
      clearTimeout(timeoutId);
      
      if (error.name === 'AbortError') {
        throw new Error('Request timed out');
      }
      
      console.error(`Network request failed for ${url}:`, error);
      throw error;
    }
  },

  setMode: async (mode) => {
    if (mode === 'offline') {
      NetworkConfig.API_BASE = 'http://10.123.4.245:8000/hybrid'; // or your offline/hybrid endpoint
      NetworkConfig.MODE = 'offline';
      await AsyncStorage.setItem('api_mode', 'offline');
    } else {
      NetworkConfig.API_BASE = 'http://10.123.4.245:8000';
      NetworkConfig.MODE = 'online';
      await AsyncStorage.setItem('api_mode', 'online');
    }
  },
  getMode: async () => {
    return (await AsyncStorage.getItem('api_mode')) || 'online';
  }
};

export default NetworkConfig;<|MERGE_RESOLUTION|>--- conflicted
+++ resolved
@@ -3,12 +3,8 @@
 
 export const NetworkConfig = {
   // Primary API base URL
-<<<<<<< HEAD
-  API_BASE: 'http://10.215.221.37:8000',
-=======
   API_BASE: 'http://10.123.4.245:8000',
   MODE: 'online', // 'online' or 'offline'
->>>>>>> f2f78e41
   
   // Alternative URLs to try
   FALLBACK_URLS: [
