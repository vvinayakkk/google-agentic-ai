--- conflicted
+++ resolved
@@ -1,87 +1,86 @@
 import React from 'react';
 import { NavigationContainer } from '@react-navigation/native';
-// Switch to the compatible stack navigator
 import { createStackNavigator } from '@react-navigation/stack';
-import { View, Text, StyleSheet, TouchableOpacity } from 'react-native';
 
-<<<<<<< HEAD
-// Import all your screens
+// Import all your screens from the 'screens' directory
+import WelcomeScreen from './screens/WelcomeScreen';
+import HomeScreen from './screens/HomeScreen';
+import ProfileScreen from './screens/ProfileScreen';
 import { PlantLibraryScreen } from './screens/PlantLibraryScreen';
 import { PlantDetailScreen } from './screens/PlantDetailScreen';
-=======
-// Import your screens
-// import HomeScreen from './screens/HomeScreen';
-import ProfileScreen from './screens/ProfileScreen';
-import PlantLibraryScreen from './screens/PlantLibraryScreen';
-import WelcomeScreen from './screens/WelcomeScreen';
-import HomeScreen from './screens/HomeScreen';
->>>>>>> 154148b5
 
-// Use createStackNavigator
+// Initialize the stack navigator
 const Stack = createStackNavigator();
 
-// Placeholder for your HomeScreen - no changes here
-function HomeScreen({ navigation }) {
-  return (
-    <View style={homeStyles.container}>
-      <Text style={homeStyles.title}>Welcome to Home Screen!</Text>
-      <TouchableOpacity
-        style={homeStyles.button}
-        onPress={() => navigation.navigate('PlantLibrary')}
-      >
-        <Text style={homeStyles.buttonText}>Go to Plant Library</Text>
-      </TouchableOpacity>
-    </View>
-  );
-}
-
-// Styles for the placeholder HomeScreen - no changes here
-const homeStyles = StyleSheet.create({
-  container: {
-    flex: 1,
-    justifyContent: 'center',
-    alignItems: 'center',
-    backgroundColor: '#f0f0f0',
-  },
-  title: {
-    fontSize: 24,
-    fontWeight: 'bold',
-    marginBottom: 20,
-    color: '#333',
-  },
-  button: {
-    backgroundColor: '#388E3C',
-    paddingVertical: 12,
-    paddingHorizontal: 25,
-    borderRadius: 8,
-    marginTop: 10,
-  },
-  buttonText: {
-    color: '#fff',
-    fontSize: 18,
-    fontWeight: '600',
-  },
-});
-
-
+/**
+ * The main application component that sets up the navigation stack.
+ * This merged version includes all screens from the conflicting files.
+ * The navigation flow is:
+ * 1. WelcomeScreen (Initial Route)
+ * 2. HomeScreen
+ * 3. PlantLibraryScreen
+ * 4. PlantDetailScreen
+ * 5. ProfileScreen (also available in the stack)
+ */
 export default function App() {
   return (
     <NavigationContainer>
       <Stack.Navigator
-        initialRouteName="Home"
-        // We hide the default header because our screens have custom headers/UIs
+        // The first screen to be displayed is the Welcome screen
+        initialRouteName="Welcome"
+        // Global screen options: hide the default header for all screens.
+        // Individual screens can override this to show a header if needed.
         screenOptions={{
           headerShown: false,
         }}
       >
-<<<<<<< HEAD
-        {/* The Home screen still shows the default header because we override it below */}
+        {/* The Welcome screen is the entry point of the app. */}
+        <Stack.Screen
+          name="Welcome"
+          component={WelcomeScreen}
+          // The Welcome screen does not need a header.
+        />
+
+        {/* The Home screen is the main hub after the welcome page. */}
         <Stack.Screen
           name="Home"
           component={HomeScreen}
+          // We override the global settings to show a custom-styled header for the Home screen.
           options={{
-            headerShown: true, // Explicitly show header only for Home
+            headerShown: true,
             title: 'App Home',
+            headerStyle: {
+              backgroundColor: '#388E3C', // A green background for the header
+            },
+            headerTintColor: '#fff', // White color for the title and back button
+            headerTitleStyle: {
+              fontWeight: 'bold',
+            },
+          }}
+        />
+
+        {/* The Plant Library screen displays a list of plants. */}
+        <Stack.Screen
+          name="PlantLibrary"
+          component={PlantLibraryScreen}
+          // This screen uses its own custom header component, so we hide the default one.
+        />
+
+        {/* The Plant Detail screen shows information about a specific plant. */}
+        <Stack.Screen
+          name="PlantDetail"
+          component={PlantDetailScreen}
+          // This screen also has a custom UI and does not need the default header.
+        />
+
+        {/* The Profile screen, brought in from the other version. */}
+        <Stack.Screen
+          name="Profile"
+          component={ProfileScreen}
+          // We'll give the Profile screen a standard header as well.
+          options={{
+            headerShown: true,
+            title: 'Your Profile',
              headerStyle: {
               backgroundColor: '#388E3C',
             },
@@ -91,51 +90,6 @@
             },
           }}
         />
-
-        {/* Plant Library screen uses its own custom header */}
-        <Stack.Screen
-          name="PlantLibrary"
-          component={PlantLibraryScreen}
-        />
-
-        {/* Plant Detail screen also uses its own custom header/back button */}
-        <Stack.Screen
-          name="PlantDetail"
-          component={PlantDetailScreen}
-        />
-
-=======
-        <Stack.Screen 
-          name=" " 
-          component={HomeScreen} 
-          options={{ headerShown: false }}
-       
-          // options={{ title: 'Home Page' }}
-        />
-        
-        {/* <Stack.Screen 
-          name="Home" 
-          // component={HomeScreen} 
-          component={WelcomeScreen} 
-          options={{ title: 'Home Page' }}
-        /> */}
-        {/* <Stack.Screen 
-          name="PlantLibrary" 
-          component={PlantLibraryScreen} 
-          options={{ 
-            title: 'Plant Library',
-            headerShown: false // Hide header since the screen has its own header design
-          }}
-        /> */}
-        
-        {/* Commented out Profile screen */}
-        {/* <Stack.Screen 
-          name="Profile" 
-          component={ProfileScreen} 
-          options={{ title: 'Profile Page' }}
-        /> */}
-        
->>>>>>> 154148b5
       </Stack.Navigator>
     </NavigationContainer>
   );
